--- conflicted
+++ resolved
@@ -2,12 +2,10 @@
 
 import es.urjc.etsii.grafo.util.random.RandomManager;
 
-<<<<<<< HEAD
-import java.util.stream.Stream;
-=======
 import java.lang.reflect.Array;
 import java.util.Objects;
->>>>>>> 4a364da4
+
+import java.util.stream.Stream;
 
 /**
  * Util methods to manipulate collections and arrays that are not part of the standard java API
