package es.urjc.etsii.grafo.util;

import org.junit.jupiter.api.Assertions;
import org.junit.jupiter.api.Test;

import java.util.Arrays;

public class ArrayUtilTests {

    @Test
    public void testInsertAndDeleteRightIntegersDistance1() {
        Integer[] original = new Integer[]{0, 1, 2, 3, 4, 5, 6, 7, 8, 9};
        Integer[] expected = new Integer[]{1, 0, 2, 3, 4, 5, 6, 7, 8, 9};
        ArrayUtils.deleteAndInsert(original, 0, 1);
        Assertions.assertArrayEquals(original, expected);
    }

    @Test
    public void testInsertAndDeleteRightIntegersDistance4() {
        Integer[] original = new Integer[]{0, 1, 2, 3, 4, 5, 6, 7, 8, 9};
        Integer[] expected = new Integer[]{0, 2, 3, 4, 5, 1, 6, 7, 8, 9};
        ArrayUtils.deleteAndInsert(original, 1, 5);
        Assertions.assertArrayEquals(original, expected);
    }

    @Test
    public void testInsertAndDeleteRightStrings() {
        String[] original = new String[]{"a", "b", "c", "d", "e", "f", "g", "h", "i", "j", "k", "l"};
        String[] expected = new String[]{"a", "c", "d", "e", "f", "g", "h", "i", "j", "k", "b", "l"};
        ArrayUtils.deleteAndInsert(original, 1, 10);
        Assertions.assertArrayEquals(original, expected);
    }

    @Test
    public void testInsertAndDeleteRightInts() {
        int[] original = new int[]{0, 1, 2, 3, 4, 5, 6, 7, 8, 9};
        int[] expected = new int[]{0, 2, 3, 4, 5, 6, 7, 8, 9, 1};
        ArrayUtils.deleteAndInsert(original, 1, 9);
        Assertions.assertArrayEquals(original, expected);
    }

    @Test
    public void testInsertAndDeleteRightLongs() {
        long[] original = new long[]{0L, 1L, 2L, 3L, 4L, 5L, 6L, 7L, 8L, 9L};
        long[] expected = new long[]{1L, 2L, 3L, 4L, 5L, 6L, 7L, 8L, 9L, 0L};
        ArrayUtils.deleteAndInsert(original, 0, 9);
        Assertions.assertArrayEquals(original, expected);
    }

    // Same as above but for left insertion
    @Test
    public void testInsertAndDeleteLeftIntegersDistance1() {
        Integer[] original = new Integer[]{0, 1, 2, 3, 4, 5, 6, 7, 8, 9};
        Integer[] expected = new Integer[]{0, 1, 2, 3, 4, 5, 6, 7, 9, 8};
        ArrayUtils.deleteAndInsert(original, 9, 8);
        Assertions.assertArrayEquals(original, expected);
    }

    @Test
    public void testInsertAndDeleteLeftIntegersDistance4() {
        Integer[] original = new Integer[]{0, 1, 2, 3, 4, 5, 6, 7, 8, 9};
        Integer[] expected = new Integer[]{0, 1, 2, 3, 8, 4, 5, 6, 7, 9};
        ArrayUtils.deleteAndInsert(original, 8, 4);
        Assertions.assertArrayEquals(original, expected);
    }

    @Test
    public void testInsertAndDeleteLeftStrings() {
        String[] original = new String[]{"a", "b", "c", "d", "e", "f", "g", "h", "i", "j", "k", "l"};
        String[] expected = new String[]{"a", "k", "b", "c", "d", "e", "f", "g", "h", "i", "j", "l"};
        ArrayUtils.deleteAndInsert(original, 10, 1);
        Assertions.assertArrayEquals(original, expected);
    }

    @Test
    public void testInsertAndDeleteLeftInts() {
        int[] original = new int[]{0, 1, 2, 3, 4, 5, 6, 7, 8, 9};
        int[] expected = new int[]{0, 9, 1, 2, 3, 4, 5, 6, 7, 8};
        ArrayUtils.deleteAndInsert(original, 9, 1);
        Assertions.assertArrayEquals(original, expected);
    }

    @Test
    public void testInsertAndDeleteLeftLongs() {
        long[] original = new long[]{0L, 1L, 2L, 3L, 4L, 5L, 6L, 7L, 8L, 9L};
        long[] expected = new long[]{9L, 0L, 1L, 2L, 3L, 4L, 5L, 6L, 7L, 8L};
        ArrayUtils.deleteAndInsert(original, 9, 0);
        Assertions.assertArrayEquals(original, expected);
    }

    @Test
    public void testUndo() {
        long[] original = new long[]{0L, 1L, 2L, 3L, 4L, 5L, 6L, 7L, 8L, 9L};
        long[] copy = Arrays.copyOf(original, original.length);
        ArrayUtils.deleteAndInsert(original, 3, 8);
        ArrayUtils.deleteAndInsert(original, 8, 3);
        Assertions.assertArrayEquals(original, copy);
    }

    @Test
<<<<<<< HEAD
    public void testIntInsertArray() {
        int[] orig = {0, 1, 2, 3, 4};
        ArrayUtils.insert(orig, 0, 9);
        Assertions.assertArrayEquals(orig, new int[]{9, 0, 1, 2, 3});

        ArrayUtils.insert(orig, 4, 99);
        Assertions.assertArrayEquals(orig, new int[]{9, 0, 1, 2, 99});
    }

    @Test
    public void testLongInsertArray() {
        long[] orig = {0, 1, 2, 3, 4};
        ArrayUtils.insert(orig, 0, 9);
        Assertions.assertArrayEquals(orig, new long[]{9, 0, 1, 2, 3});

        ArrayUtils.insert(orig, 4, 99);
        Assertions.assertArrayEquals(orig, new long[]{9, 0, 1, 2, 99});
    }

    @Test
    public void testDoubleInsertArray() {
        double[] orig = {0d, 1d, 2d, 3d, 4d};
        ArrayUtils.insert(orig, 0, 9);
        Assertions.assertArrayEquals(orig, new double[]{9d, 0d, 1d, 2d, 3d});

        ArrayUtils.insert(orig, 4, 99);
        Assertions.assertArrayEquals(orig, new double[]{9d, 0d, 1d, 2d, 99d});
    }

    @Test
    public void testTInsertArray() {
        Integer[] orig = {0, 1, 2, 3, 4};
        ArrayUtils.insert(orig, 0, 9);
        Assertions.assertArrayEquals(orig, new Integer[]{9, 0, 1, 2, 3});

        ArrayUtils.insert(orig, 4, 99);
        Assertions.assertArrayEquals(orig, new Integer[]{9, 0, 1, 2, 99});
    }

    @Test
    public void testIntDeleteArray() {
        int[] orig = {0, 1, 2, 3, 4};
        ArrayUtils.remove(orig, 0);
        Assertions.assertArrayEquals(orig, new int[]{1, 2, 3, 4, 4});

        ArrayUtils.remove(orig, 4);
        Assertions.assertArrayEquals(orig, new int[]{1, 2, 3, 4, 4});

        ArrayUtils.remove(orig, 1);
        Assertions.assertArrayEquals(orig, new int[]{1, 3, 4, 4, 4});
    }

    @Test
    public void testLongDeleteArray() {
        long[] orig = {0, 1, 2, 3, 4};
        ArrayUtils.remove(orig, 0);
        Assertions.assertArrayEquals(orig, new long[]{1, 2, 3, 4, 4});

        ArrayUtils.remove(orig, 4);
        Assertions.assertArrayEquals(orig, new long[]{1, 2, 3, 4, 4});

        ArrayUtils.remove(orig, 1);
        Assertions.assertArrayEquals(orig, new long[]{1, 3, 4, 4, 4});
    }

    @Test
    public void testDoubleDeleteArray() {
        double[] orig = {0, 1, 2, 3, 4};
        ArrayUtils.remove(orig, 0);
        Assertions.assertArrayEquals(orig, new double[]{1, 2, 3, 4, 4});

        ArrayUtils.remove(orig, 4);
        Assertions.assertArrayEquals(orig, new double[]{1, 2, 3, 4, 4});

        ArrayUtils.remove(orig, 1);
        Assertions.assertArrayEquals(orig, new double[]{1, 3, 4, 4, 4});
    }
    @Test
    public void testTDeleteArray() {
        Integer[] orig = {0, 1, 2, 3, 4};
        ArrayUtils.remove(orig, 0);
        Assertions.assertArrayEquals(orig, new Integer[]{1, 2, 3, 4, 4});

        ArrayUtils.remove(orig, 4);
        Assertions.assertArrayEquals(orig, new Integer[]{1, 2, 3, 4, 4});

        ArrayUtils.remove(orig, 1);
        Assertions.assertArrayEquals(orig, new Integer[]{1, 3, 4, 4, 4});
=======
    public void testFlattenInt() {
        int[][] original = {
                {0,1,2},
                {3},
                {4},
                {},
                {5},
                {6,7,8,9},
                {},
                {10}
        };
        int[] expected = {0,1,2,3,4,5,6,7,8,9,10};
        int[] flatten = ArrayUtils.flatten(original);
        Assertions.assertArrayEquals(flatten, expected);
    }

    @Test
    public void testFlattenLong() {
        long[][] original = {
                {0,1,2},
                {3},
                {4},
                {},
                {5},
                {6,7,8,9},
                {},
                {10}
        };
        long[] expected = {0,1,2,3,4,5,6,7,8,9,10};
        long[] flatten = ArrayUtils.flatten(original);
        Assertions.assertArrayEquals(flatten, expected);
    }

    @Test
    public void testFlattenDouble() {
        double[][] original = {
                {0,1,2},
                {3},
                {4},
                {},
                {5},
                {6,7,8,9},
                {},
                {10}
        };
        double[] expected = {0,1,2,3,4,5,6,7,8,9,10};
        double[] flatten = ArrayUtils.flatten(original);
        Assertions.assertArrayEquals(flatten, expected);
>>>>>>> 70a26d41
    }
}<|MERGE_RESOLUTION|>--- conflicted
+++ resolved
@@ -98,7 +98,6 @@
     }
 
     @Test
-<<<<<<< HEAD
     public void testIntInsertArray() {
         int[] orig = {0, 1, 2, 3, 4};
         ArrayUtils.insert(orig, 0, 9);
@@ -187,7 +186,9 @@
 
         ArrayUtils.remove(orig, 1);
         Assertions.assertArrayEquals(orig, new Integer[]{1, 3, 4, 4, 4});
-=======
+    }
+
+    @Test
     public void testFlattenInt() {
         int[][] original = {
                 {0,1,2},
@@ -236,6 +237,5 @@
         double[] expected = {0,1,2,3,4,5,6,7,8,9,10};
         double[] flatten = ArrayUtils.flatten(original);
         Assertions.assertArrayEquals(flatten, expected);
->>>>>>> 70a26d41
     }
 }