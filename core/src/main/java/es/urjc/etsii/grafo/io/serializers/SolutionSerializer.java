package es.urjc.etsii.grafo.io.serializers;

import es.urjc.etsii.grafo.io.Instance;
import es.urjc.etsii.grafo.solution.Solution;
import es.urjc.etsii.grafo.solver.algorithms.Algorithm;
import es.urjc.etsii.grafo.solver.annotations.InheritedComponent;

import java.io.BufferedWriter;
import java.io.File;
import java.io.FileWriter;
import java.io.IOException;
import java.text.SimpleDateFormat;
import java.time.LocalDate;
import java.util.logging.Logger;

import static es.urjc.etsii.grafo.util.IOUtil.createFolder;

/**
 * Subclass to provide a custom implementation to export solutions to file.
 *
 * @param <S> Solution class
 * @param <I> Instance class
 */
@InheritedComponent
public abstract class SolutionSerializer<S extends Solution<S, I>, I extends Instance> {
    private static final Logger log = Logger.getLogger(SolutionSerializer.class.getName());

    private final AbstractSerializerConfig config;

    /**
     * Create a new solution serializer with the given config
     *
     * @param config
     */
    public SolutionSerializer(AbstractSerializerConfig config) {
        this.config = config;
    }

    /**
     * Check if this serializer is enabled
     * @return true if enabled and ready to export, false otherwise.
     */
    public boolean isEnabled(){
        return this.config.isEnabled();
    }

    /**
     * Write a solution to disk.
     *
     * @param experimentName current experiment name
     * @param alg            algorithm that generated this solution
     * @param s              solution to serialize to disk
     */
<<<<<<< HEAD
    public void exportSolution(String experimentName, Algorithm<S, I> alg, S s, String iterationId) {
        log.fine(String.format("Exporting solution for (exp, instance, algorithm) = (%s, %s, %s) using %s", experimentName, s.getInstance().getName(), alg.getClass().getSimpleName(), this.getClass().getSimpleName()));
        String filename = getFilename(experimentName, s.getInstance().getName(), alg.getShortName(), iterationId);
=======
    public void exportSolution(String experimentName, Algorithm<S, I> alg, S s) {
        log.fine(String.format("Exporting solution for (exp, instance, algorithm) = (%s, %s, %s) using %s", experimentName, s.getInstance().getId(), alg.getClass().getSimpleName(), this.getClass().getSimpleName()));
        String filename = getFilename(experimentName, s.getInstance().getId(), alg.getShortName());
>>>>>>> 716e1dd2
        var solutionFolder = this.config.getFolder();
        createFolder(solutionFolder);
        File f = new File(solutionFolder, filename);
        this.export(f, s);
    }

    /**
     * Get filename
     *
     * @param experimentName experiment name
     * @return the file name
     */
<<<<<<< HEAD
    protected String getFilename(String experimentName, String instanceName, String shortAlgName, String iterationId) {
        String prefix = experimentName + "_" + instanceName + "_" + shortAlgName + "_" + iterationId + "_";
        String name = new SimpleDateFormat(config.getFormat()).format(new Date()); // Use current date
=======
    protected String getFilename(String experimentName, String instanceName, String shortAlgName) {
        String prefix = experimentName + "_" + instanceName + "_" + shortAlgName + "_";
        String name = new SimpleDateFormat(config.getFormat()).format(LocalDate.now()); // Use current date
>>>>>>> 716e1dd2
        return prefix + name;
    }

    /**
     * Custom export implementation. Exports the given solution to the provided file.
     *
     * @param f Destination file
     * @param s Solution to export
     */
    public void export(File f, S s) {
        try (var bw = new BufferedWriter(new FileWriter(f))) {
            this.export(bw, s);
        } catch (IOException e) {
            log.severe("IOException exporting solution, skipping: " + e);
        }
    }

    /**
     * Custom export implementation. Exports the given solution to disk.
     * You do not need to handle IOExceptions. If an IOException occurs,
     * the given solution export is skipped.
     *
     * @param writer Output, write data here
     * @param s      Solution to export
     * @throws java.io.IOException exception thrown in case something goes wrong
     */
    public abstract void export(BufferedWriter writer, S s) throws IOException;
}<|MERGE_RESOLUTION|>--- conflicted
+++ resolved
@@ -51,15 +51,9 @@
      * @param alg            algorithm that generated this solution
      * @param s              solution to serialize to disk
      */
-<<<<<<< HEAD
     public void exportSolution(String experimentName, Algorithm<S, I> alg, S s, String iterationId) {
-        log.fine(String.format("Exporting solution for (exp, instance, algorithm) = (%s, %s, %s) using %s", experimentName, s.getInstance().getName(), alg.getClass().getSimpleName(), this.getClass().getSimpleName()));
-        String filename = getFilename(experimentName, s.getInstance().getName(), alg.getShortName(), iterationId);
-=======
-    public void exportSolution(String experimentName, Algorithm<S, I> alg, S s) {
         log.fine(String.format("Exporting solution for (exp, instance, algorithm) = (%s, %s, %s) using %s", experimentName, s.getInstance().getId(), alg.getClass().getSimpleName(), this.getClass().getSimpleName()));
-        String filename = getFilename(experimentName, s.getInstance().getId(), alg.getShortName());
->>>>>>> 716e1dd2
+        String filename = getFilename(experimentName, s.getInstance().getId(), alg.getShortName(), iterationId);
         var solutionFolder = this.config.getFolder();
         createFolder(solutionFolder);
         File f = new File(solutionFolder, filename);
@@ -72,15 +66,9 @@
      * @param experimentName experiment name
      * @return the file name
      */
-<<<<<<< HEAD
     protected String getFilename(String experimentName, String instanceName, String shortAlgName, String iterationId) {
         String prefix = experimentName + "_" + instanceName + "_" + shortAlgName + "_" + iterationId + "_";
-        String name = new SimpleDateFormat(config.getFormat()).format(new Date()); // Use current date
-=======
-    protected String getFilename(String experimentName, String instanceName, String shortAlgName) {
-        String prefix = experimentName + "_" + instanceName + "_" + shortAlgName + "_";
         String name = new SimpleDateFormat(config.getFormat()).format(LocalDate.now()); // Use current date
->>>>>>> 716e1dd2
         return prefix + name;
     }
 
