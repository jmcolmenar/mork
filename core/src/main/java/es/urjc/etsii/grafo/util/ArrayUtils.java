package es.urjc.etsii.grafo.util;

/**
 * Util methods to manipulate collections and arrays that are not part of the standard java API
 */
public class ArrayUtils {

    /**
     * Reverse an array
     * @param arr array to reverse
     */
    public static void reverse(int[] arr) {
        reverseFragment(arr, 0, arr.length);
    }

    /**
     * Reverse a fragment inside an array from start to end (inclusive)
     * @param arr Array to reverse
     * @param start start index, inclusive
     * @param end   end index, inclusive
     */
    public static void reverseFragment(int[] arr, int start, int end) {
        assert start >= 0 && start <= arr.length: String.format("Start index (%s) must be in range [0, %s)", start, arr.length);
        assert end >= 0 && end <= arr.length: String.format("End index (%s) must be in range [0, %s)", start, arr.length);
        assert start <= end: String.format("Start index (%s) must be <= end (%s)", start, end);
        for (int i = start, j = end; i < j; i++, j--) {
            int temp = arr[i];
            arr[i] = arr[j];
            arr[j] = temp;
        }
    }

    /**
     * Reverse a fragment inside an array from start to end (inclusive)
     * @param arr Array to reverse
     * @param start start index, inclusive
     * @param end   end index, inclusive
     */
    public static void reverseFragment(Object[] arr, int start, int end) {
        assert start >= 0 && start <= arr.length: String.format("Start index (%s) must be in range [0, %s)", start, arr.length);
        assert end >= 0 && end <= arr.length: String.format("End index (%s) must be in range [0, %s)", start, arr.length);
        assert start <= end: String.format("Start index (%s) must be <= end (%s)", start, end);
        for (int i = start, j = end; i < j; i++, j--) {
            Object temp = arr[i];
            arr[i] = arr[j];
            arr[j] = temp;
        }
    }

    /**
     * Shuffle an array IN PLACE using Fisher–Yates shuffle
     * @param array Array to shuffle IN PLACE
     */
    public static void shuffle(int[] array){
        var rnd = RandomManager.getRandom();
        for (int i = array.length - 1; i > 0; i--)
        {
            int index = rnd.nextInt(i + 1);
            // Simple swap
            int a = array[index];
            array[index] = array[i];
            array[i] = a;
        }
    }

    /**
     * Copy and shuffle an array without modifying the original array.
     * Uses Fisher–Yates shuffle
     * @param array Array to shuffle
     * @return shuffled array. Original array is not modified
     */
    public static int[] copyAndshuffle(int[] array){
        int[] copy = array.clone();
        shuffle(copy);
        return copy;
    }

    /**
     * Shuffle an array IN PLACE using Fisher–Yates shuffle
     * @param array Array to shuffle IN PLACE
     */
    public static void shuffle(Object[] array){
        var rnd = RandomManager.getRandom();
        for (int i = array.length - 1; i > 0; i--)
        {
            int index = rnd.nextInt(i + 1);
            // Simple swap
            Object a = array[index];
            array[index] = array[i];
            array[i] = a;
        }
    }

    /**
     * Deletes an item from and array and inserts it in the specified position.
     * Example: deleteAndInsert([a,b,c,d,e,f], 0, 1) = [b,a,c,d,e,f]
     * Example: deleteAndInsert([a,b,c,d,e,f], 1, 4) = [a,c,d,e,b,f]
     * Example: deleteAndInsert([a,b,c,d,e,f], 5, 3) = [a,b,c,f,d,e]
     * @param array Array to modify
     * @param origin index of element to be removed
     * @param destination index where element will be inserted
     * @param <T> Array type
     * @return Modified Array
     */
    public static <T> T[] deleteAndInsert(T[] array, int origin, int destination){
        if(origin == destination) return array;
        T element = array[origin];
        int length;
        if(origin < destination){
            length = destination - origin;
            System.arraycopy(array, origin+1, array, origin,length);
        } else { // destination > origin
            length = origin - destination;
            System.arraycopy(array, destination, array, destination+1,length);
        }
        array[destination] = element;
        return array;
    }

    /**
     * Deletes an item from and array and inserts it in the specified position.
     * Example: deleteAndInsert([a,b,c,d,e,f], 0, 1) = [b,a,c,d,e,f]
     * Example: deleteAndInsert([a,b,c,d,e,f], 1, 4) = [a,c,d,e,b,f]
     * @param array Array to modify
     * @param origin index of element to be removed
     * @param destination index where element will be inserted
     * @return Modified Array
     */
    public static int[] deleteAndInsert(int[] array, int origin, int destination){
        if(origin == destination) return array;
        int element = array[origin];
        int length;
        if(origin < destination){
            length = destination - origin;
            System.arraycopy(array, origin+1, array, origin,length);
        } else { // destination > origin
            length = origin - destination;
            System.arraycopy(array, destination, array, destination+1,length);
        }
        array[destination] = element;
        return array;
    }

    /**
     * Deletes an item from and array and inserts it in the specified position,
     * moving all elements in between one to the left
     * Example: deleteAndInsert([a,b,c,d,e,f], 0, 1) = [b,a,c,d,e,f]
     * Example: deleteAndInsert([a,b,c,d,e,f], 1, 4) = [a,c,d,e,b,f]
     * @param array Array to modify
     * @param origin index of element to be removed
     * @param destination index where element will be inserted
     * @return Modified Array
     */
    public static long[] deleteAndInsert(long[] array, int origin, int destination){
        if(origin == destination) return array;
        long element = array[origin];
        int length;
        if(origin < destination){
            length = destination - origin;
            System.arraycopy(array, origin+1, array, origin,length);
        } else { // destination > origin
            length = origin - destination;
            System.arraycopy(array, destination, array, destination+1,length);
        }
        array[destination] = element;
        return array;
    }

    /**
<<<<<<< HEAD
     * Insert element in given position. Elements to the right are shifted one position to the right.
     * Rightmost element is dropped.
     * @param arr Array to modify
     * @param index Position in which insert the element
     * @param value Element to insert
     */
    public static void insert(int[] arr, int index, int value){
        System.arraycopy(arr, index, arr, index+1, arr.length - index -1);
        arr[index] = value;
    }

    /**
     * Insert element in given position. Elements to the right are shifted one position to the right.
     * Rightmost element is dropped.
     * @param arr Array to modify
     * @param index Position in which insert the element
     * @param value Element to insert
     */
    public static void insert(long[] arr, int index, long value){
        System.arraycopy(arr, index, arr, index+1, arr.length - index -1);
        arr[index] = value;
    }

    /**
     * Insert element in given position. Elements to the right are shifted one position to the right.
     * Rightmost element is dropped.
     * @param arr Array to modify
     * @param index Position in which insert the element
     * @param value Element to insert
     */
    public static void insert(double[] arr, int index, double value){
        System.arraycopy(arr, index, arr, index+1, arr.length - index -1);
        arr[index] = value;
    }

    /**
     * Insert element in given position. Elements to the right are shifted one position to the right.
     * Rightmost element is dropped.
     * @param arr Array to modify
     * @param index Position in which insert the element
     * @param value Element to insert
     * @param <T> type
     */
    public static <T> void insert(T[] arr, int index, T value){
        System.arraycopy(arr, index, arr, index+1, arr.length - index -1);
        arr[index] = value;
    }

    /**
     * Remove element at given index and shift elements to the left. Rightmost element is duplicated.
     * Example: remove([9,10,11,12], 1) → [9,11,12,12]
     * @param arr array to modify
     * @param index index of element to delete
     * @return removed element
     */
    public static int remove(int[] arr, int index){
        int value = arr[index];
        System.arraycopy(arr, index+1, arr, index, arr.length - index -1);
        return value;
    }

    /**
     * Remove element at given index and shift elements to the left. Rightmost element is duplicated.
     * Example: remove([9,10,11,12], 1) → [9,11,12,12]
     * @param arr array to modify
     * @param index index of element to delete
     * @return removed element
     */
    public static long remove(long[] arr, int index){
        long value = arr[index];
        System.arraycopy(arr, index+1, arr, index, arr.length - index -1);
        return value;
    }

    /**
     * Remove element at given index and shift elements to the left. Rightmost element is duplicated.
     * Example: remove([9,10,11,12], 1) → [9,11,12,12]
     * @param arr array to modify
     * @param index index of element to delete
     * @return removed element
     */
    public static double remove(double[] arr, int index){
        double value = arr[index];
        System.arraycopy(arr, index+1, arr, index, arr.length - index -1);
        return value;
    }

    /**
     * Remove element at given index and shift elements to the left. Rightmost element is duplicated.
     * Example: remove([9,10,11,12], 1) → [9,11,12,12]
     * @param arr array to modify
     * @param index index of element to delete
     * @param <T> type
     * @return removed element
     */
    public static <T> T remove(T[] arr, int index){
        T value = arr[index];
        System.arraycopy(arr, index+1, arr, index, arr.length - index -1);
        return value;
    }
=======
     * Flatten matrix to array
     * @param data array data
     * @return flattened array
     */
    public static int[] flatten(int[][] data){
        int size = 0;
        for(var row: data){
            size += row.length;
        }
        int left = 0;
        var result = new int[size];
        for (var row: data) {
            System.arraycopy(row, 0, result, left, row.length);
            left += row.length;
        }
        return result;
    }

    /**
     * Flatten matrix to array
     * @param data array data
     * @return flattened array
     */
    public static double[] flatten(double[][] data){
        int size = 0;
        for(var row: data){
            size += row.length;
        }
        int left = 0;
        var result = new double[size];
        for (var row: data) {
            System.arraycopy(row, 0, result, left, row.length);
            left += row.length;
        }
        return result;
    }

    /**
     * Flatten matrix to array
     * @param data array data
     * @return flattened array
     */
    public static long[] flatten(long[][] data){
        int size = 0;
        for(var row: data){
            size += row.length;
        }
        int left = 0;
        var result = new long[size];
        for (var row: data) {
            System.arraycopy(row, 0, result, left, row.length);
            left += row.length;
        }
        return result;
    }

//    /**
//     * Flatten matrix to array
//     * @param data array data
//     * @return flattened array
//     */
//    public static <T> T[] flatten(T[][] data){
//        int size = 0;
//        for(var d: data){
//            size += data.length;
//        }
//        int left = 0;
//        @SuppressWarnings("unchecked")
//        var result = (T[]) Array.newInstance(data[0][0].getClass(), size);
//        for (var row: data) {
//            System.arraycopy(row, 0, result, left, row.length);
//            left += row.length;
//        }
//        return result;
//    }
>>>>>>> 70a26d41

}<|MERGE_RESOLUTION|>--- conflicted
+++ resolved
@@ -167,7 +167,6 @@
     }
 
     /**
-<<<<<<< HEAD
      * Insert element in given position. Elements to the right are shifted one position to the right.
      * Rightmost element is dropped.
      * @param arr Array to modify
@@ -268,7 +267,8 @@
         System.arraycopy(arr, index+1, arr, index, arr.length - index -1);
         return value;
     }
-=======
+
+    /**
      * Flatten matrix to array
      * @param data array data
      * @return flattened array
@@ -324,26 +324,4 @@
         }
         return result;
     }
-
-//    /**
-//     * Flatten matrix to array
-//     * @param data array data
-//     * @return flattened array
-//     */
-//    public static <T> T[] flatten(T[][] data){
-//        int size = 0;
-//        for(var d: data){
-//            size += data.length;
-//        }
-//        int left = 0;
-//        @SuppressWarnings("unchecked")
-//        var result = (T[]) Array.newInstance(data[0][0].getClass(), size);
-//        for (var row: data) {
-//            System.arraycopy(row, 0, result, left, row.length);
-//            left += row.length;
-//        }
-//        return result;
-//    }
->>>>>>> 70a26d41
-
 }